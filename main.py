import pathlib
import os
import argparse

from tqdm import tqdm
import numpy as np

import sklearn
from sklearn.base import BaseEstimator, TransformerMixin

import keras.backend as K
from keras.models import Sequential
from keras.layers import Dense as fc


class ParametricTSNE(BaseEstimator, TransformerMixin):

    def __init__(self, n_components=2, perplexity=30., n_iter=100, verbose=0):
        """parametric t-SNE

        Keyword Arguments:

            - n_components -- dimension of the embedded space

            - perplexity -- the perplexity is related to the number of nearest
                            neighbors that is used in other manifold learning
                            algorithms

            - n_iter -- maximum number of iterations for the optimizaiton.

            - verbose -- verbosity level
        """
        self.n_components = n_components
        self.perplexity = perplexity
        self.n_iter = n_iter
        self.verbose = verbose

        self.model = None

    def fit(self, X, y=None, batch_size=100):
        """fit the model with X"""
        n_sample, n_feature = X.shape

        self._log('Building model..', end=' ')
        self._build_model(n_feature, self.n_components)
        self._log('Done')

        self._log('Start training..')
        for epoch in tqdm(range(self.n_iter)):
            new_indices = np.random.permutation(n_sample)
            X = X[new_indices]
            P = self._neighbor_distribution(X, batch_size=batch_size)

            for i in range(0, n_sample, batch_size):
                batch_slice = slice(i, i + batch_size)
                self.model.train_on_batch(X[batch_slice], P[batch_slice])
        self._log('Done')

        return self  # scikit-learn does so..

    def transform(self, X):
        """apply dimensionality reduction to X"""
        # fit should have been called before
        if self.model is None:
            raise sklearn.exceptions.NotFittedError(
                'This ParametricTSNE instance is not fitted yet. Call \'fit\''
                ' with appropriate arguments before using this method.')

        self._log('Predicting embedding points..', end=' ')
        X_new = self.model.predict(X)
        self._log('Done')
        return X_new

    def fit_transform(self, X, y=None):
        """fit the model with X and apply the dimensionality reduction on X."""
        self.fit(X)

        X_new = self.transform(X)
        return X_new

    def _neighbor_distribution(
        self, x, err=1e-5, max_iteration=50, batch_size=100):
        """calculate neighbor distribution from x

        Keyword Arguments:

            - err -- tolerance level for searching sigma numerically

            - max_iteration -- maximum number of iterations for finding sigma

            - batch_size -- batch size for training
        """
        n = x.shape[0]
        log_k = np.log(self.perplexity)

        # calculate squared l2 distance matrix d from x
        d = np.expand_dims(x, axis=0) - np.expand_dims(x, axis=1)
        d = np.square(d)
        d = np.sum(d, axis=-1)

        # find appropriate sigma values with bisection method and
        # multi-threading
        def beta_search(d_i):
            # beta = 1 / (2 * sigma**2)
            beta = 1.0
            beta_min = 0.
            beta_max = np.inf

            for iteration in range(max_iteration):
                # calculate entropy and probability distribution from given
                # beta value
                p_i = np.exp(-d_i * beta)
                s = np.sum(p_i)
                h_i = beta * np.sum(d_i * p_i) / s + np.log(s)

                # normalize p
                p_i /= s

                h_diff = h_i - log_k
                if np.abs(h_diff) < err:
                    break

                if h_diff < 0.:
                    beta_max = beta
                    beta = (beta + beta_min) / 2.
                else:
                    beta_min = beta
                    if beta_max < np.inf:
                        beta = (beta + beta_max) / 2.
                    else:
                        beta *= 2.

            return p_i

        p = np.zeros(shape=(n, n))
        for i in range(n):
            p[i] = beta_search(d[i])

        # remove nan entries
        nan_indices = np.isnan(p)
        p[nan_indices] = 0.

        # make p symmetric and normalize
        p = p + p.T
        p /= np.sum(p)
        p = np.maximum(p, 1e-12)

        p_batches = np.zeros(shape=(n, batch_size), dtype=np.float32)
        for i in range(0, n, batch_size):
            if i + batch_size > n:
                break

            batch_slice = slice(i, i + batch_size)
            p_batches[batch_slice, :] = p[batch_slice, batch_slice]

        return p_batches

    def _kl_divergence(self, P, Y, batch_size=100):
        eps = K.variable(1e-14, dtype='float32')

        # calculate neighbor distribution Q (t-distribution) from Y
        D = K.expand_dims(Y, axis=0) - K.expand_dims(Y, axis=1)
        D = K.square(D)
        D = K.sum(D, axis=-1)

        Q = K.pow(1. + D, -1)

        # eliminate all diagonals
        non_diagonals = 1 - K.eye(batch_size, dtype='float32')
        Q = Q * non_diagonals

        # normalize
        sum_Q = K.sum(Q)
        Q /= sum_Q
        Q = K.maximum(Q, eps)

        divergence = K.sum(P * K.log((P + eps) / (Q + eps)))
        return divergence

    def _build_model(self, n_input, n_output):
        self.model = Sequential()
        self.model.add(fc(500, input_dim=n_input, activation='relu'))
        self.model.add(fc(500, activation='relu'))
        self.model.add(fc(2000, activation='relu'))
        self.model.add(fc(n_output))
        self.model.compile(loss=self._kl_divergence, optimizer='adam')

    def _log(self, *args, **kwargs):
        """logging with given arguments and keyword arguments"""
        if self.verbose >= 1:
            print(*args, **kwargs)


def main(args):
    RESULT_DIR = pathlib.Path('result')

    os.environ['TF_CPP_MIN_LOG_LEVEL'] = '3'
<<<<<<< HEAD
    print()

    if args.command == 'train':
        print('Loading dataset.. ', end='')
        dataset = np.load(args.dataset)
        n = dataset.shape[0]
        print('Done', end='\n\n')

        model_f = model.simple_dnn(dataset.shape[1], 2)
        batch_num = n // args.batch_size
        m = batch_num * args.batch_size

        print('Start training..')
        p = calculate_P(dataset, args.perplexity, args.batch_size)
        model_f.fit(dataset, p,
                    epochs=args.n_epoch,
                    batch_size=args.batch_size)
        model_f.save(args.savepath)
        print('Model saved to', args.savepath)
        print('Done', end='\n\n')

        print('Predicting with training dataset.. ', end='')
        pred = model_f.predict(dataset)
        np.save(RESULT_DIR / 'train.npy', pred)
        print('Done', end='\n\n')

    if args.command == 'predict':
        print('Loading dataset.. ', end='')
        dataset = np.load(args.dataset)
        n = dataset.shape[0]
        print('Done')

        model_f = keras.models.load_model(
            args.model, custom_objects={'kl_divergence': model.kl_divergence})

        print('Predicting with given dataset.. ', end='')
        pred = model_f.predict(dataset)
        np.save(RESULT_DIR / 'predict.npy', pred)
        print('Done', end='\n\n')
=======

    print('Loading dataset.. ', end='')
    dataset = np.load(args.dataset).astype(np.float32)
    print('Done')

    ptsne = ParametricTSNE(
        n_components=args.n_components,
        perplexity=args.perplexity,
        n_iter=args.n_iter,
        verbose=1)
    pred = ptsne.fit_transform(dataset)
    np.save(RESULT_DIR / 'tranform.npy', pred)
>>>>>>> 55491bc6


if __name__ == '__main__':
    parser = argparse.ArgumentParser(
        description='Parametric t-SNE.')
    subparsers = parser.add_subparsers(dest='command')

    train_group = subparsers.add_parser(
        'train',
        description='Train a new parametric t-SNE model.')
    parser.add_argument(
        '--dataset', type=pathlib.Path,
        default=pathlib.Path('dataset', 'sample1000.npy'),
        help='dataset for training')
    parser.add_argument(
        '--n-components', type=int, default=2,
        help='dimension of embedded space')
    parser.add_argument(
        '--perplexity', type=float, default=30.,
        help='perplexity value')
    parser.add_argument(
        '--n-iter', type=int, default=100,
        help='number of training epochs')

    main(parser.parse_args())<|MERGE_RESOLUTION|>--- conflicted
+++ resolved
@@ -195,47 +195,6 @@
     RESULT_DIR = pathlib.Path('result')
 
     os.environ['TF_CPP_MIN_LOG_LEVEL'] = '3'
-<<<<<<< HEAD
-    print()
-
-    if args.command == 'train':
-        print('Loading dataset.. ', end='')
-        dataset = np.load(args.dataset)
-        n = dataset.shape[0]
-        print('Done', end='\n\n')
-
-        model_f = model.simple_dnn(dataset.shape[1], 2)
-        batch_num = n // args.batch_size
-        m = batch_num * args.batch_size
-
-        print('Start training..')
-        p = calculate_P(dataset, args.perplexity, args.batch_size)
-        model_f.fit(dataset, p,
-                    epochs=args.n_epoch,
-                    batch_size=args.batch_size)
-        model_f.save(args.savepath)
-        print('Model saved to', args.savepath)
-        print('Done', end='\n\n')
-
-        print('Predicting with training dataset.. ', end='')
-        pred = model_f.predict(dataset)
-        np.save(RESULT_DIR / 'train.npy', pred)
-        print('Done', end='\n\n')
-
-    if args.command == 'predict':
-        print('Loading dataset.. ', end='')
-        dataset = np.load(args.dataset)
-        n = dataset.shape[0]
-        print('Done')
-
-        model_f = keras.models.load_model(
-            args.model, custom_objects={'kl_divergence': model.kl_divergence})
-
-        print('Predicting with given dataset.. ', end='')
-        pred = model_f.predict(dataset)
-        np.save(RESULT_DIR / 'predict.npy', pred)
-        print('Done', end='\n\n')
-=======
 
     print('Loading dataset.. ', end='')
     dataset = np.load(args.dataset).astype(np.float32)
@@ -248,7 +207,6 @@
         verbose=1)
     pred = ptsne.fit_transform(dataset)
     np.save(RESULT_DIR / 'tranform.npy', pred)
->>>>>>> 55491bc6
 
 
 if __name__ == '__main__':
