import os
import numpy as np
from scipy.io import loadmat

import matplotlib as mpl
mpl.use('agg')
from matplotlib import pyplot as plt
import seaborn as sns; sns.set()

from sklearn.manifold import TSNE

from secml.data.loader import CDataLoaderMNIST
from parametric_tsne import ParametricTSNE
from ms_parametric_tsne import MultiscaleParametricTSNE

def plot_mnist(X_2d, y, fname):
    plt.figure(figsize=(6, 5))
    colors = 'r', 'g', 'b', 'c', 'm', 'y', 'k', 'w', 'orange', 'purple'
    for i, c in zip(np.unique(y), colors):
        plt.scatter(X_2d[y == i, 0], X_2d[y == i, 1], c=c, label=str(i), s=8)
    plt.legend()
    plt.savefig(fname)


if __name__ == "__main__":
    
    # Set parameters
<<<<<<< HEAD
    N = 1000
    BS = N
=======
    N = 60000
    BS = 5000
    N_EPOCHS = 1000
>>>>>>> 276682a0

    # Load data
    tr = loadmat('mnist_train.mat')
    np.random.RandomState(1234)
    ind = np.random.permutation(tr['train_X'].shape[0])
    # ind = np.arange(tr['train_X'].shape[0])
    train_X = tr['train_X'][ind[:N]]
    train_labels = tr['train_labels'][ind[:N]]

    X, y = train_X, train_labels.flatten()
    print("Dataset size: {0}".format(X.shape[0]))

    # Perform PCA over the first 50 dimensions
    from sklearn.decomposition import PCA
    X = PCA(50).fit_transform(X)
    
    # # Construct mappings using sklearn implementation
    # sk_tSNE = TSNE(verbose=1)
    # embds = sk_tSNE.fit_transform(X)

    # # Save output embds
    # np.save('mnist_sk_out.npy', embds)

    # # Plot
    # plot_mnist(embds, y, 'mnist_sk_plot.png')
    
    # Construct mappings        

    # ptSNE = ParametricTSNE(
    #     n_components=2,
    #     perplexity=30,
    #     n_iter=1000,
    #     early_exaggeration_epochs=50,
    #     early_exaggeration_value=4.,
    #     early_stopping_epochs=np.inf,
    #     verbose=1)

    ptSNE = MultiscaleParametricTSNE(
        n_components=2,
<<<<<<< HEAD
        # perplexity=30,
        n_iter=1000,
=======
        perplexity=30,
        n_iter=N_EPOCHS,
>>>>>>> 276682a0
        early_exaggeration_epochs=50,
        early_exaggeration_value=4.,
        early_stopping_epochs=np.inf,
        verbose=1)
<<<<<<< HEAD
=======

    embds = ptSNE.fit_transform(X, batch_size=BS)
>>>>>>> 276682a0
    
    embds = ptSNE.fit_transform(X, batch_size=BS)
    
    OUTPUT_DIR = "output/mnist"
    if not os.path.exists(OUTPUT_DIR):
        os.makedirs(OUTPUT_DIR)

    # Save output embds
    np.save(os.path.join(OUTPUT_DIR, 'mnist_ptnse_out.npy'), embds)

    # Plot
    plot_mnist(embds, y, os.path.join(OUTPUT_DIR, 'mnist_ptsne_plot.png'))

    print('done?')<|MERGE_RESOLUTION|>--- conflicted
+++ resolved
@@ -25,14 +25,9 @@
 if __name__ == "__main__":
     
     # Set parameters
-<<<<<<< HEAD
-    N = 1000
-    BS = N
-=======
-    N = 60000
+    N = 10000
     BS = 5000
-    N_EPOCHS = 1000
->>>>>>> 276682a0
+    N_EPOCHS = 50
 
     # Load data
     tr = loadmat('mnist_train.mat')
@@ -64,7 +59,7 @@
     # ptSNE = ParametricTSNE(
     #     n_components=2,
     #     perplexity=30,
-    #     n_iter=1000,
+    #     n_iter=N_EPOCHS,
     #     early_exaggeration_epochs=50,
     #     early_exaggeration_value=4.,
     #     early_stopping_epochs=np.inf,
@@ -72,25 +67,14 @@
 
     ptSNE = MultiscaleParametricTSNE(
         n_components=2,
-<<<<<<< HEAD
-        # perplexity=30,
-        n_iter=1000,
-=======
-        perplexity=30,
         n_iter=N_EPOCHS,
->>>>>>> 276682a0
         early_exaggeration_epochs=50,
         early_exaggeration_value=4.,
         early_stopping_epochs=np.inf,
         verbose=1)
-<<<<<<< HEAD
-=======
 
     embds = ptSNE.fit_transform(X, batch_size=BS)
->>>>>>> 276682a0
-    
-    embds = ptSNE.fit_transform(X, batch_size=BS)
-    
+        
     OUTPUT_DIR = "output/mnist"
     if not os.path.exists(OUTPUT_DIR):
         os.makedirs(OUTPUT_DIR)
